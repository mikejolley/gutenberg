--- conflicted
+++ resolved
@@ -30,7 +30,6 @@
 		<PostFeaturedImageCheck>
 			<div className="editor-post-featured-image">
 				{ !! featuredImageId &&
-<<<<<<< HEAD
 					<PostTypeSupportCheck supportKeys="media-library">
 						<MediaUpload
 							title={ postLabel.set_featured_image }
@@ -38,7 +37,7 @@
 							type="image"
 							modalClass="editor-post-featured-image__media-modal"
 							render={ ( { open } ) => (
-								<Button className="button-link editor-post-featured-image__preview" onClick={ open } >
+								<Button className="editor-post-featured-image__preview" onClick={ open } isLink>
 									{ media &&
 										<ResponsiveWrapper
 											naturalWidth={ media.media_details.width }
@@ -52,27 +51,6 @@
 							) }
 						/>
 					</PostTypeSupportCheck>
-=======
-					<MediaUpload
-						title={ postLabel.set_featured_image }
-						onSelect={ onUpdateImage }
-						type="image"
-						modalClass="editor-post-featured-image__media-modal"
-						render={ ( { open } ) => (
-							<Button className="editor-post-featured-image__preview" onClick={ open } isLink>
-								{ media &&
-									<ResponsiveWrapper
-										naturalWidth={ media.media_details.width }
-										naturalHeight={ media.media_details.height }
-									>
-										<img src={ media.source_url } alt={ __( 'Featured image' ) } />
-									</ResponsiveWrapper>
-								}
-								{ ! media && <Spinner /> }
-							</Button>
-						) }
-					/>
->>>>>>> ce61b593
 				}
 				{ !! featuredImageId && media && ! media.isLoading &&
 					<p className="editor-post-featured-image__howto">
@@ -80,7 +58,6 @@
 					</p>
 				}
 				{ ! featuredImageId &&
-<<<<<<< HEAD
 					<PostTypeSupportCheck supportKeys="media-library">
 						<MediaUpload
 							title={ postLabel.set_featured_image || DEFAULT_SET_FEATURE_IMAGE_LABEL }
@@ -88,25 +65,12 @@
 							type="image"
 							modalClass="editor-post-featured-image__media-modal"
 							render={ ( { open } ) => (
-								<Button className="editor-post-featured-image__toggle button-link" onClick={ open }>
+								<Button className="editor-post-featured-image__toggle" onClick={ open } isLink>
 									{ postLabel.set_featured_image || DEFAULT_SET_FEATURE_IMAGE_LABEL }
 								</Button>
 							) }
 						/>
 					</PostTypeSupportCheck>
-=======
-					<MediaUpload
-						title={ postLabel.set_featured_image || DEFAULT_SET_FEATURE_IMAGE_LABEL }
-						onSelect={ onUpdateImage }
-						type="image"
-						modalClass="editor-post-featured-image__media-modal"
-						render={ ( { open } ) => (
-							<Button className="editor-post-featured-image__toggle" onClick={ open } isLink>
-								{ postLabel.set_featured_image || DEFAULT_SET_FEATURE_IMAGE_LABEL }
-							</Button>
-						) }
-					/>
->>>>>>> ce61b593
 				}
 				{ !! featuredImageId &&
 					<Button className="editor-post-featured-image__toggle" onClick={ onRemoveImage } isLink>
