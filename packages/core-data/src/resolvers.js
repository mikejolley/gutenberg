--- conflicted
+++ resolved
@@ -32,11 +32,7 @@
  * Requests authors from the REST API.
  */
 export async function* getAuthors() {
-<<<<<<< HEAD
-	const users = await apiRequest( { path: '/wp/v2/users/?who=authors&per_page=100' } );
-=======
-	const users = await apiFetch( { path: '/wp/v2/users/?who=authors&per_page=-1' } );
->>>>>>> d6e1deb3
+	const users = await apiFetch( { path: '/wp/v2/users/?who=authors&per_page=100' } );
 	yield receiveUserQuery( 'authors', users );
 }
 
