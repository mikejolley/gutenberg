--- conflicted
+++ resolved
@@ -11,11 +11,7 @@
 import WordCount from '../word-count';
 import DocumentOutline from '../document-outline';
 
-<<<<<<< HEAD
-function TableOfContentsPanel( { headingCount, paragraphCount, numberOfBlocks, onRequestClose } ) {
-=======
-function TableOfContentsPanel( { headingCount, paragraphCount, numberOfBlocks, hasOutlineItemsDisabled } ) {
->>>>>>> 03fc448e
+function TableOfContentsPanel( { headingCount, paragraphCount, numberOfBlocks, hasOutlineItemsDisabled, onRequestClose } ) {
 	return (
 		<Fragment>
 			<div
@@ -53,11 +49,7 @@
 					<span className="table-of-contents__title">
 						{ __( 'Document Outline' ) }
 					</span>
-<<<<<<< HEAD
-					<DocumentOutline onSelect={ onRequestClose } />
-=======
-					<DocumentOutline hasOutlineItemsDisabled={ hasOutlineItemsDisabled } />
->>>>>>> 03fc448e
+					<DocumentOutline onSelect={ onRequestClose } hasOutlineItemsDisabled={ hasOutlineItemsDisabled } />
 				</Fragment>
 			) }
 		</Fragment>
