/**
 * External dependencies
 */
import { View, TextInput, TouchableWithoutFeedback, Text } from 'react-native';
/**
 * Internal dependencies
 */
import Video from './video-player';
import {
	mediaUploadSync,
	requestImageFailedRetryDialog,
	requestImageUploadCancelDialog,
} from 'react-native-gutenberg-bridge';

/**
 * WordPress dependencies
 */
import {
<<<<<<< HEAD
	Component,
} from '@wordpress/element';
import {
	MediaPicker,
=======
	Icon,
>>>>>>> 3daee7a8
	Toolbar,
	ToolbarButton,
} from '@wordpress/components';
import {
	MediaPlaceholder,
	RichText,
	BlockControls,
	InspectorControls,
} from '@wordpress/block-editor';
import { __ } from '@wordpress/i18n';
import { isURL } from '@wordpress/url';
import { doAction, hasAction } from '@wordpress/hooks';

/**
 * Internal dependencies
 */
import MediaUploadProgress from '../image/media-upload-progress';
import style from './style.scss';
import SvgIcon from './icon';
import SvgIconRetry from './icon-retry';

const VIDEO_ASPECT_RATIO = 1.7;

class VideoEdit extends Component {
	constructor( props ) {
		super( props );

		this.state = {
			showSettings: false,
			isMediaRequested: false,
			videoContainerHeight: 0,
		};

		this.mediaUploadStateReset = this.mediaUploadStateReset.bind( this );
		this.onSelectMediaUploadOption = this.onSelectMediaUploadOption.bind( this );
		this.finishMediaUploadWithSuccess = this.finishMediaUploadWithSuccess.bind( this );
		this.finishMediaUploadWithFailure = this.finishMediaUploadWithFailure.bind( this );
		this.updateMediaProgress = this.updateMediaProgress.bind( this );
		this.onVideoPressed = this.onVideoPressed.bind( this );
		this.onVideoContanerLayout = this.onVideoContanerLayout.bind( this );
		this.onShowSettings = this.onShowSettings.bind( this );
		this.onHideSettings = this.onHideSettings.bind( this );
	}

	componentDidMount() {
		const { attributes } = this.props;
		if ( attributes.id && attributes.url && ! isURL( attributes.src ) ) {
			mediaUploadSync();
		}
	}

	componentWillUnmount() {
		// this action will only exist if the user pressed the trash button on the block holder
		if ( hasAction( 'blocks.onRemoveBlockCheckUpload' ) && this.state.isUploadInProgress ) {
			doAction( 'blocks.onRemoveBlockCheckUpload', this.props.attributes.id );
		}
	}

	onVideoPressed() {
		const { attributes } = this.props;

		if ( this.state.isUploadInProgress ) {
			requestImageUploadCancelDialog( attributes.id );
		} else if ( attributes.id && ! isURL( attributes.src ) ) {
			requestImageFailedRetryDialog( attributes.id );
		}
	}

	updateMediaProgress( payload ) {
		const { setAttributes } = this.props;
		if ( payload.mediaUrl ) {
			setAttributes( { url: payload.mediaUrl } );
		}

		if ( ! this.state.isUploadInProgress ) {
			this.setState( { isUploadInProgress: true } );
		}
	}

	finishMediaUploadWithSuccess( payload ) {
		const { setAttributes } = this.props;
		setAttributes( { src: payload.mediaUrl, id: payload.mediaServerId } );
		this.setState( { isMediaRequested: false, isUploadInProgress: false } );
	}

	finishMediaUploadWithFailure( payload ) {
		const { setAttributes } = this.props;
		setAttributes( { id: payload.mediaId } );
		this.setState( { isMediaRequested: false, isUploadInProgress: false } );
	}

	mediaUploadStateReset() {
		const { setAttributes } = this.props;
		setAttributes( { id: null, src: null } );
		this.setState( { isMediaRequested: false, isUploadInProgress: false } );
	}

	onSelectMediaUploadOption( mediaId, mediaUrl ) {
		const { setAttributes } = this.props;
		setAttributes( { id: mediaId, src: mediaUrl } );
		this.setState( { isMediaRequested: true, showSettings: false } );
	}

	onVideoContanerLayout( event ) {
		const { width } = event.nativeEvent.layout;
		const height = width / VIDEO_ASPECT_RATIO;
		if ( height !== this.state.videoContainerHeight ) {
			this.setState( { videoContainerHeight: height } );
		}
	}

	onShowSettings() {
		this.setState( { showSettings: true } );
	}

	onHideSettings() {
		this.setState( { showSettings: false } );
	}

	getIcon( isRetryIcon, isUploadInProgress ) {
		if ( isRetryIcon ) {
			return <Icon icon={ SvgIconRetry } { ...style.icon } />;
		}

		return <Icon icon={ SvgIcon } { ...( isUploadInProgress ? style.iconUploading : style.icon ) } />;
	}

	renderPlaceholder() {
		return (
			<View style={ { flex: 1 } }>
				<MediaPlaceholder
					mediaType={ MediaPicker.MEDIA_TYPE_VIDEO }
					icon={ this.getIcon( false ) }
					onPress={ ( event ) => {
						this.props.onFocus( event );
						this.onShowSettings();
					} }
				/>
			</View>
		);
	}

	renderVideo() {
		const { attributes, isSelected, setAttributes } = this.props;
		const { caption, id, src } = attributes;
		const { videoContainerHeight } = this.state;

		return (
			<TouchableWithoutFeedback onPress={ this.onVideoPressed } disabled={ ! isSelected }>
				<View style={ { flex: 1 } }>
					<BlockControls>
						<Toolbar>
							<ToolbarButton
								label={ __( 'Edit video' ) }
								icon="edit"
								onClick={ this.onShowSettings }
							/>
						</Toolbar>
					</BlockControls>
					<InspectorControls>
						{ false && <ToolbarButton //Not rendering settings button until it has an action
							label={ __( 'Video Settings' ) }
							icon="admin-generic"
							onClick={ () => ( null ) }
						/> }
					</InspectorControls>
					<MediaUploadProgress
						mediaId={ id }
						onFinishMediaUploadWithSuccess={ this.finishMediaUploadWithSuccess }
						onFinishMediaUploadWithFailure={ this.finishMediaUploadWithFailure }
						onUpdateMediaProgress={ this.updateMediaProgress }
						onMediaUploadStateReset={ this.mediaUploadStateReset }
						renderContent={ ( { isUploadInProgress, isUploadFailed, retryMessage } ) => {
							const showVideo = src && ! isUploadInProgress && ! isUploadFailed;
							const icon = this.getIcon( isUploadFailed, isUploadInProgress );
							const styleIconContainer = isUploadFailed ? style.modalIconRetry : style.modalIcon;

							const iconContainer = (
								<View style={ styleIconContainer }>
									{ icon }
								</View>
							);

							const videoStyle = {
								height: videoContainerHeight,
								...style.video,
							};

							const containerStyle = showVideo && isSelected ? style.containerFocused : style.container;

							return (
								<View onLayout={ this.onVideoContanerLayout } style={ containerStyle }>
									{ showVideo && isURL( src ) &&
										<View style={ style.videoContainer }>
											<Video
												isSelected={ isSelected }
												style={ videoStyle }
												source={ { uri: src } }
												paused={ true }
											/>
										</View>
									}
									{ ! showVideo &&
										<View style={ { height: videoContainerHeight, width: '100%', ...style.placeholder } }>
											{ videoContainerHeight > 0 && iconContainer }
											{ isUploadFailed && <Text style={ style.uploadFailedText }>{ retryMessage }</Text> }
										</View>
									}
								</View>
							);
						} }
					/>
					{ ( ! RichText.isEmpty( caption ) > 0 || isSelected ) && (
						<View style={ { paddingTop: 8, paddingBottom: 0, flex: 1 } }>
							<TextInput
								style={ { textAlign: 'center' } }
								fontFamily={ this.props.fontFamily || ( style[ 'caption-text' ].fontFamily ) }
								underlineColorAndroid="transparent"
								value={ caption }
								placeholder={ __( 'Write caption…' ) }
								onChangeText={ ( newCaption ) => setAttributes( { caption: newCaption } ) }
							/>
						</View>
					) }
				</View>
			</TouchableWithoutFeedback>
		);
	}

	renderSettings() {
		return (
			<MediaPicker
				isOpen={ this.state.showSettings }
				mediaType={ MediaPicker.MEDIA_TYPE_VIDEO }
				onSelectURL={ this.onSelectMediaUploadOption }
				onClose={ this.onHideSettings }
			/>
		);
	}

	render() {
		const { attributes: { src } } = this.props;
		const { isMediaRequested } = this.state;

		return (
			<>
				{ ! isMediaRequested && ! src ?
					this.renderPlaceholder() :
					this.renderVideo()
				}
				{ this.renderSettings() }
			</>
		);
	}
}

export default VideoEdit;<|MERGE_RESOLUTION|>--- conflicted
+++ resolved
@@ -16,14 +16,11 @@
  * WordPress dependencies
  */
 import {
-<<<<<<< HEAD
 	Component,
 } from '@wordpress/element';
 import {
+	Icon,
 	MediaPicker,
-=======
-	Icon,
->>>>>>> 3daee7a8
 	Toolbar,
 	ToolbarButton,
 } from '@wordpress/components';
