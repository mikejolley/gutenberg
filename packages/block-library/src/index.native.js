--- conflicted
+++ resolved
@@ -12,9 +12,6 @@
  */
 import * as paragraph from './paragraph';
 import * as image from './image';
-<<<<<<< HEAD
-import * as video from './video';
-=======
 import * as heading from './heading';
 import * as quote from './quote';
 import * as gallery from './gallery';
@@ -36,7 +33,6 @@
 import * as list from './list';
 import * as missing from './missing';
 import * as more from './more';
->>>>>>> a6ff3a06
 import * as nextpage from './nextpage';
 import * as preformatted from './preformatted';
 import * as pullquote from './pullquote';
@@ -113,7 +109,6 @@
 		missing,
 		more,
 		image,
-		video,
 		nextpage,
 	].forEach( ( { name, settings } ) => {
 		registerBlockType( name, settings );
