--- conflicted
+++ resolved
@@ -18,11 +18,8 @@
 } from '@wordpress/element';
 import {
 	BottomSheet,
-<<<<<<< HEAD
 	MediaPicker,
-=======
 	Icon,
->>>>>>> 3daee7a8
 	Toolbar,
 	ToolbarButton,
 } from '@wordpress/components';
