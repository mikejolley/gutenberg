--- conflicted
+++ resolved
@@ -159,7 +159,6 @@
 		};
 
 		const toolbarEditButton = (
-<<<<<<< HEAD
 			<MediaUpload mediaType={ MEDIA_TYPE_IMAGE }
 				onSelectURL={ this.onSelectMediaUploadOption }
 				render={ ( { open, getMediaOptions } ) => {
@@ -167,7 +166,7 @@
 						<Toolbar>
 							{ getMediaOptions() }
 							<ToolbarButton
-								label={ __( 'Edit image' ) }
+								title={ __( 'Edit image' ) }
 								icon="edit"
 								onClick={ open }
 							/>
@@ -175,15 +174,6 @@
 					);
 				} } >
 			</MediaUpload>
-=======
-			<Toolbar>
-				<ToolbarButton
-					title={ __( 'Edit image' ) }
-					icon="edit"
-					onClick={ onMediaOptionsButtonPressed }
-				/>
-			</Toolbar>
->>>>>>> 9db86a81
 		);
 
 		const getInspectorControls = () => (
@@ -269,16 +259,11 @@
 										style={ { width: finalWidth, height: finalHeight, opacity } }
 										resizeMethod="scale"
 										source={ { uri: url } }
-<<<<<<< HEAD
-										key={ url }>
-										{ isUploadFailed &&
-=======
 										key={ url }
 										accessible={ true }
 										accessibilityLabel={ alt }
 									>
-										{ this.state.isUploadFailed &&
->>>>>>> 9db86a81
+										{ isUploadFailed &&
 											<View style={ styles.imageContainer } >
 												<Dashicon icon={ retryIconName } ariaPressed={ 'dashicon-active' } />
 												<Text style={ styles.uploadFailedText }>{ retryMessage }</Text>
